find_program(CLANG_FORMAT_PROG clang-format DOC "'clang-format' executable")
if(CLANG_FORMAT_PROG)
  add_custom_target(format
    COMMAND ${CLANG_FORMAT_PROG} -i ${CLANG_TOOLS_SOURCES} ${CLANG_TOOLS_HEADERS}
    WORKING_DIRECTORY ${CMAKE_CURRENT_LIST_DIR}/..
    COMMENT "Formatting source code with clang-format"
    VERBATIM
  )
  add_custom_target(check-format
    COMMAND scripts/format-check.sh ${CLANG_FORMAT_PROG} -output-replacements-xml ${CLANG_TOOLS_SOURCES} ${CLANG_TOOLS_HEADERS}
    WORKING_DIRECTORY ${CMAKE_CURRENT_LIST_DIR}/..
    COMMENT "Checking code formatting with clang-format"
    VERBATIM
  )
endif()
find_program(CLANG_TIDY_PROG clang-tidy DOC "'clang-tidy' executable")
if(CLANG_TIDY_PROG)
  add_custom_target(tidy
<<<<<<< HEAD
    COMMAND ${CLANG_TIDY_PROG} -p=${CMAKE_BINARY_DIR} ${SOURCES}
    WORKING_DIRECTORY ${CMAKE_CURRENT_SOURCE_DIR}/..
    DEPENDS franka_hw_node
=======
    COMMAND ${CLANG_TIDY_PROG} -p=${CMAKE_BINARY_DIR} ${CLANG_TOOLS_SOURCES}
    WORKING_DIRECTORY ${CMAKE_CURRENT_LIST_DIR}/..
    DEPENDS ${CLANG_TIDY_DEPENDS}
>>>>>>> 8bc5c838
    COMMENT "Running clang-tidy"
    VERBATIM
  )
  add_custom_target(check-tidy
<<<<<<< HEAD
    COMMAND scripts/fail-on-output.sh ${CLANG_TIDY_PROG} -p=${CMAKE_BINARY_DIR} ${SOURCES}
    WORKING_DIRECTORY ${CMAKE_CURRENT_SOURCE_DIR}/..
    DEPENDS franka_hw_node
=======
    COMMAND scripts/fail-on-output.sh ${CLANG_TIDY_PROG} -p=${CMAKE_BINARY_DIR} ${CLANG_TOOLS_SOURCES}
    WORKING_DIRECTORY ${CMAKE_CURRENT_LIST_DIR}/..
    DEPENDS ${CLANG_TIDY_DEPENDS}
>>>>>>> 8bc5c838
    COMMENT "Running clang-tidy"
    VERBATIM
  )
  add_custom_target(tidy
    COMMAND ${CLANG_TIDY_PROG} -p=${CMAKE_BINARY_DIR} ${SOURCES}
    WORKING_DIRECTORY ${CMAKE_CURRENT_SOURCE_DIR}/..
    DEPENDS franka_joint_state_publisher 
    COMMENT "Running clang-tidy"
    VERBATIM
  )
  add_custom_target(check-tidy
    COMMAND scripts/fail-on-output.sh ${CLANG_TIDY_PROG} -p=${CMAKE_BINARY_DIR} ${SOURCES}
    WORKING_DIRECTORY ${CMAKE_CURRENT_SOURCE_DIR}/..
    DEPENDS franka_joint_state_publisher
    COMMENT "Running clang-tidy"
    VERBATIM
  )

endif()<|MERGE_RESOLUTION|>--- conflicted
+++ resolved
@@ -16,28 +16,16 @@
 find_program(CLANG_TIDY_PROG clang-tidy DOC "'clang-tidy' executable")
 if(CLANG_TIDY_PROG)
   add_custom_target(tidy
-<<<<<<< HEAD
-    COMMAND ${CLANG_TIDY_PROG} -p=${CMAKE_BINARY_DIR} ${SOURCES}
-    WORKING_DIRECTORY ${CMAKE_CURRENT_SOURCE_DIR}/..
-    DEPENDS franka_hw_node
-=======
     COMMAND ${CLANG_TIDY_PROG} -p=${CMAKE_BINARY_DIR} ${CLANG_TOOLS_SOURCES}
     WORKING_DIRECTORY ${CMAKE_CURRENT_LIST_DIR}/..
     DEPENDS ${CLANG_TIDY_DEPENDS}
->>>>>>> 8bc5c838
     COMMENT "Running clang-tidy"
     VERBATIM
   )
   add_custom_target(check-tidy
-<<<<<<< HEAD
-    COMMAND scripts/fail-on-output.sh ${CLANG_TIDY_PROG} -p=${CMAKE_BINARY_DIR} ${SOURCES}
-    WORKING_DIRECTORY ${CMAKE_CURRENT_SOURCE_DIR}/..
-    DEPENDS franka_hw_node
-=======
     COMMAND scripts/fail-on-output.sh ${CLANG_TIDY_PROG} -p=${CMAKE_BINARY_DIR} ${CLANG_TOOLS_SOURCES}
     WORKING_DIRECTORY ${CMAKE_CURRENT_LIST_DIR}/..
     DEPENDS ${CLANG_TIDY_DEPENDS}
->>>>>>> 8bc5c838
     COMMENT "Running clang-tidy"
     VERBATIM
   )
